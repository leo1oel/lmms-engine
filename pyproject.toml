--- conflicted
+++ resolved
@@ -40,11 +40,8 @@
     "torch",
     "torchvision",
     "pyyaml",
-<<<<<<< HEAD
     "wandb",
-=======
     "torchdata",
->>>>>>> 003d386d
 ]
 
 [project.optional-dependencies]
